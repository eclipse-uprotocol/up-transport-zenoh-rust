[package]
name = "up-client-zenoh"
version = "0.1.0"
edition = "2021"

[lints.clippy]
all = "deny"
pedantic = "deny"
#cargo = "deny"
#restriction = "deny"
#nursery = "deny"

[dependencies]
anyhow = "1.0.75"
tokio = { version = "1.35.1", default-features = false }
async-trait = "0.1"
chrono = "0.4.31"
crossbeam-channel = "0.5.12"
env_logger = "0.10.0"
log = "0.4.17"
prost = "0.12"
prost-types = "0.12"
protobuf = { version = "3.3" }
rand = "0.8.5"
<<<<<<< HEAD
up-rust = { git = "https://github.com/eclipse-uprotocol/up-rust", rev = "c705ac97602ad6917a93d23651e8a504ec7bb718" }
#zenoh = { version = "0.10.1-rc", features = ["unstable"]}
zenoh = { git = "https://github.com/eclipse-zenoh/zenoh.git", branch = "main", features = ["unstable"]}
=======
up-rust = { git = "https://github.com/eclipse-uprotocol/up-rust", rev = "1bb08ba7a3666e58c316489fbcf3da3e29dee611" }
zenoh = { version = "0.10.1-rc", features = ["unstable"]}
>>>>>>> 25a21d82

[dev-dependencies]
test-case = { version = "3.3" }<|MERGE_RESOLUTION|>--- conflicted
+++ resolved
@@ -22,14 +22,8 @@
 prost-types = "0.12"
 protobuf = { version = "3.3" }
 rand = "0.8.5"
-<<<<<<< HEAD
-up-rust = { git = "https://github.com/eclipse-uprotocol/up-rust", rev = "c705ac97602ad6917a93d23651e8a504ec7bb718" }
-#zenoh = { version = "0.10.1-rc", features = ["unstable"]}
-zenoh = { git = "https://github.com/eclipse-zenoh/zenoh.git", branch = "main", features = ["unstable"]}
-=======
 up-rust = { git = "https://github.com/eclipse-uprotocol/up-rust", rev = "1bb08ba7a3666e58c316489fbcf3da3e29dee611" }
-zenoh = { version = "0.10.1-rc", features = ["unstable"]}
->>>>>>> 25a21d82
+zenoh = { version = "0.11.0-rc.2", features = ["unstable"]}
 
 [dev-dependencies]
 test-case = { version = "3.3" }