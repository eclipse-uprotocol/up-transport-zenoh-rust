--- conflicted
+++ resolved
@@ -176,11 +176,7 @@
         upclient_client.send(umessage).await.unwrap();
 
         // Waiting for the callback to process data
-<<<<<<< HEAD
-        sleep(Duration::from_millis(3000)).await;
-=======
-        task::sleep(time::Duration::from_millis(2000)).await;
->>>>>>> 25a21d82
+        sleep(Duration::from_millis(2000)).await;
 
         // Compare the result
         assert_eq!(response_listener.get_response_data(), response_data);
