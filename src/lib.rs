//
// Copyright (c) 2024 ZettaScale Technology
//
// This program and the accompanying materials are made available under the
// terms of the Eclipse Public License 2.0 which is available at
// http://www.eclipse.org/legal/epl-2.0, or the Apache License, Version 2.0
// which is available at https://www.apache.org/licenses/LICENSE-2.0.
//
// SPDX-License-Identifier: EPL-2.0 OR Apache-2.0
//
// Contributors:
//   ZettaScale Zenoh Team, <zenoh@zettascale.tech>
//
pub mod rpc;
pub mod utransport;

use async_std::task::block_on;
use crossbeam_channel::{bounded, Receiver, Sender};
use protobuf::{Enum, Message};
use std::{
    collections::HashMap,
    sync::{Arc, Mutex},
    thread,
};
use up_rust::{
    ComparableListener, UAttributes, UAuthority, UCode, UEntity, UListener, UMessage,
    UPayloadFormat, UPriority, UResourceBuilder, UStatus, UUri,
};
use zenoh::{
    config::Config,
    prelude::r#async::*,
    queryable::{Query, Queryable},
    sample::{Attachment, AttachmentBuilder},
    subscriber::Subscriber,
};

const UATTRIBUTE_VERSION: u8 = 1;
const THREAD_NUM: usize = 10;
const CHANNEL_SIZE: usize = 3000;

struct CallbackChannelMessage {
    listener: Arc<dyn UListener>,
    result: Result<UMessage, UStatus>,
}

struct CallbackThreadPool {
    _thread_pool: Vec<thread::JoinHandle<()>>,
}

impl CallbackThreadPool {
    pub fn new(
        thread_num: usize,
        cb_receiver: &Receiver<CallbackChannelMessage>,
    ) -> CallbackThreadPool {
        let mut thread_pool = Vec::with_capacity(thread_num);
        for _ in 0..thread_num {
            let receiver = cb_receiver.clone();
            thread_pool.push(thread::spawn(move || {
                // if cb_sender is released, break the while-loop and stop the thread
                while let Ok(msg) = receiver.recv() {
                    block_on(match msg.result {
                        Ok(umessage) => msg.listener.on_receive(umessage),
                        Err(status) => msg.listener.on_error(status),
                    });
                }
            }));
        }
        CallbackThreadPool {
            _thread_pool: thread_pool,
        }
    }
}

type SubscriberMap = Arc<Mutex<HashMap<(UUri, ComparableListener), Subscriber<'static, ()>>>>;
type QueryableMap = Arc<Mutex<HashMap<(UUri, ComparableListener), Queryable<'static, ()>>>>;
type QueryMap = Arc<Mutex<HashMap<String, Query>>>;
type RpcCallbackMap = Arc<Mutex<HashMap<UUri, Arc<dyn UListener>>>>;
pub struct UPClientZenoh {
    session: Arc<Session>,
    // Able to unregister Subscriber
    subscriber_map: SubscriberMap,
    // Able to unregister Queryable
    queryable_map: QueryableMap,
    // Save the reqid to be able to send back response
    query_map: QueryMap,
    // Save the callback for RPC response
    rpc_callback_map: RpcCallbackMap,
    // Source UUri in RPC
    source_uuri: UUri,
    // Callback Sender
    cb_sender: Sender<CallbackChannelMessage>,
}

impl UPClientZenoh {
    /// Create `UPClientZenoh` by applying the Zenoh configuration, `UAuthority`, and `UEntity`.
    ///
    /// # Arguments
    ///
    /// * `config` - Zenoh configuration. You can refer to [here](https://github.com/eclipse-zenoh/zenoh/blob/0.10.1-rc/DEFAULT_CONFIG.json5) for more configuration details.
    /// * `uauthority` - The `UAuthority` which is put into source address while generating messages.
    /// * `uentity` - The `UEntity` which is put into source address while generating messages.
    ///
    /// # Errors
    /// Will return `Err` if unable to create `UPClientZenoh`
    ///
    /// # Examples
    ///
    /// ```
<<<<<<< HEAD
    /// #[tokio::main]
    /// async fn main() {
    ///     use up_client_zenoh::UPClientZenoh;
    ///     use up_rust::{Number, UAuthority, UEntity, UUri};
    ///     use zenoh::config::Config;
    ///     let uauthority = UAuthority {
    ///         name: Some("MyAuthName".to_string()),
    ///         number: Some(Number::Id(vec![1, 2, 3, 4])),
    ///         ..Default::default()
    ///     };
    ///     let uentity = UEntity {
    ///         name: "default.entity".to_string(),
    ///         id: Some(u32::from(rand::random::<u16>())),
    ///         version_major: Some(1),
    ///         version_minor: None,
    ///         ..Default::default()
    ///     };
    ///     let upclient = UPClientZenoh::new(Config::default(), uauthority, uentity).await.unwrap();
    /// # }
=======
    /// # async_std::task::block_on(async {
    /// use up_client_zenoh::UPClientZenoh;
    /// use up_rust::{Number, UAuthority, UEntity, UUri};
    /// use zenoh::config::Config;
    /// let uauthority = UAuthority {
    ///     name: Some("MyAuthName".to_string()),
    ///     number: Some(Number::Id(vec![1, 2, 3, 4])),
    ///     ..Default::default()
    /// };
    /// let uentity = UEntity {
    ///     name: "default.entity".to_string(),
    ///     id: Some(u32::from(rand::random::<u16>())),
    ///     version_major: Some(1),
    ///     version_minor: None,
    ///     ..Default::default()
    /// };
    /// let upclient = UPClientZenoh::new(Config::default(), uauthority, uentity)
    ///     .await
    ///     .unwrap();
    /// # });
>>>>>>> 25a21d82
    /// ```
    pub async fn new(
        config: Config,
        uauthority: UAuthority,
        uentity: UEntity,
    ) -> Result<UPClientZenoh, UStatus> {
        // Validate the UUri
        uauthority.validate_micro_form().map_err(|e| {
            let msg = format!("UAuthority is invalid: {e:?}");
            log::error!("{msg}");
            UStatus::fail_with_code(UCode::INVALID_ARGUMENT, msg)
        })?;
        uentity.validate_micro_form().map_err(|e| {
            let msg = format!("UEntity is invalid: {e:?}");
            log::error!("{msg}");
            UStatus::fail_with_code(UCode::INVALID_ARGUMENT, msg)
        })?;
        let source_uuri = UUri {
            authority: Some(uauthority).into(),
            entity: Some(uentity).into(),
            ..Default::default()
        };
        // Create Zenoh session
        let Ok(session) = zenoh::open(config).res().await else {
            let msg = "Unable to open Zenoh session".to_string();
            log::error!("{msg}");
            return Err(UStatus::fail_with_code(UCode::INTERNAL, msg));
        };
        // Create channels for passing user callback
        let (cb_sender, cb_receiver) = bounded::<CallbackChannelMessage>(CHANNEL_SIZE);
        CallbackThreadPool::new(THREAD_NUM, &cb_receiver);
        // Return UPClientZenoh
        Ok(UPClientZenoh {
            session: Arc::new(session),
            subscriber_map: Arc::new(Mutex::new(HashMap::new())),
            queryable_map: Arc::new(Mutex::new(HashMap::new())),
            query_map: Arc::new(Mutex::new(HashMap::new())),
            rpc_callback_map: Arc::new(Mutex::new(HashMap::new())),
            source_uuri,
            cb_sender,
        })
    }

    /// Get the `UUri` of `UPClientZenoh` in for RPC response
    ///
    /// # Examples
    ///
    /// ```
<<<<<<< HEAD
    /// #[tokio::main]
    /// async fn main() {
    ///     use up_client_zenoh::UPClientZenoh;
    ///     use up_rust::{Number, UAuthority, UEntity, UriValidator, UUri};
    ///     use zenoh::config::Config;
    ///     let uauthority = UAuthority {
    ///         name: Some("MyAuthName".to_string()),
    ///         number: Some(Number::Id(vec![1, 2, 3, 4])),
    ///         ..Default::default()
    ///     };
    ///     let uentity = UEntity {
    ///         name: "default.entity".to_string(),
    ///         id: Some(u32::from(rand::random::<u16>())),
    ///         version_major: Some(1),
    ///         version_minor: None,
    ///         ..Default::default()
    ///     };
    ///     let upclient = UPClientZenoh::new(Config::default(), uauthority, uentity).await.unwrap();
    ///     let uuri = upclient.get_response_uuri();
    ///     assert!(UriValidator::is_rpc_response(&uuri));
    ///     assert_eq!(uuri.authority.unwrap().name.unwrap(), "MyAuthName");
    ///     assert_eq!(uuri.entity.unwrap().name, "default.entity");
    /// # }
=======
    /// # async_std::task::block_on(async {
    /// use up_client_zenoh::UPClientZenoh;
    /// use up_rust::{Number, UAuthority, UEntity, UUri, UriValidator};
    /// use zenoh::config::Config;
    /// let uauthority = UAuthority {
    ///     name: Some("MyAuthName".to_string()),
    ///     number: Some(Number::Id(vec![1, 2, 3, 4])),
    ///     ..Default::default()
    /// };
    /// let uentity = UEntity {
    ///     name: "default.entity".to_string(),
    ///     id: Some(u32::from(rand::random::<u16>())),
    ///     version_major: Some(1),
    ///     version_minor: None,
    ///     ..Default::default()
    /// };
    /// let upclient = UPClientZenoh::new(Config::default(), uauthority, uentity)
    ///     .await
    ///     .unwrap();
    /// let uuri = upclient.get_response_uuri();
    /// assert!(UriValidator::is_rpc_response(&uuri));
    /// assert_eq!(uuri.authority.unwrap().name.unwrap(), "MyAuthName");
    /// assert_eq!(uuri.entity.unwrap().name, "default.entity");
    /// # });
>>>>>>> 25a21d82
    /// ```
    pub fn get_response_uuri(&self) -> UUri {
        let mut source = self.source_uuri.clone();
        source.resource = Some(UResourceBuilder::for_rpc_response()).into();
        source
    }

    fn get_uauth_from_uuri(uri: &UUri) -> Result<String, UStatus> {
        if let Some(authority) = uri.authority.as_ref() {
            let buf: Vec<u8> = authority.try_into().map_err(|_| {
                let msg = "Unable to transform UAuthority into micro form".to_string();
                log::error!("{msg}");
                UStatus::fail_with_code(UCode::INVALID_ARGUMENT, msg)
            })?;
            Ok(buf
                .iter()
                .fold(String::new(), |s, c| s + &format!("{c:02x}")))
        } else {
            let msg = "UAuthority is empty".to_string();
            log::error!("{msg}");
            Err(UStatus::fail_with_code(UCode::INVALID_ARGUMENT, msg))
        }
    }

    // The UURI format should be "upr/<UAuthority id or ip>/<the rest of remote UUri>" or "upl/<local UUri>"
    fn to_zenoh_key_string(uri: &UUri) -> Result<String, UStatus> {
        if uri.authority.is_some() && uri.entity.is_none() && uri.resource.is_none() {
            Ok(String::from("upr/") + &UPClientZenoh::get_uauth_from_uuri(uri)? + "/**")
        } else {
            let micro_uuri: Vec<u8> = uri.try_into().map_err(|e| {
                let msg = format!("Unable to serialize into micro format: {e}");
                log::error!("{msg}");
                UStatus::fail_with_code(UCode::INVALID_ARGUMENT, msg)
            })?;
            // If the UUri is larger than 8 bytes, then it should be remote UUri with UAuthority
            // We should prepend it to the Zenoh key.
            let mut micro_zenoh_key = if micro_uuri.len() > 8 {
                String::from("upr/")
                    + &micro_uuri[8..]
                        .iter()
                        .fold(String::new(), |s, c| s + &format!("{c:02x}"))
                    + "/"
            } else {
                String::from("upl/")
            };
            // The rest part of UUri (UEntity + UResource)
            micro_zenoh_key += &micro_uuri[..8]
                .iter()
                .fold(String::new(), |s, c| s + &format!("{c:02x}"));
            Ok(micro_zenoh_key)
        }
    }

    #[allow(clippy::match_same_arms)]
    fn map_zenoh_priority(upriority: UPriority) -> Priority {
        match upriority {
            UPriority::UPRIORITY_CS0 => Priority::Background,
            UPriority::UPRIORITY_CS1 => Priority::DataLow,
            UPriority::UPRIORITY_CS2 => Priority::Data,
            UPriority::UPRIORITY_CS3 => Priority::DataHigh,
            UPriority::UPRIORITY_CS4 => Priority::InteractiveLow,
            UPriority::UPRIORITY_CS5 => Priority::InteractiveHigh,
            UPriority::UPRIORITY_CS6 => Priority::RealTime,
            // If uProtocol prioritiy isn't specified, use CS1(DataLow) by default.
            // https://github.com/eclipse-uprotocol/uprotocol-spec/blob/main/basics/qos.adoc
            UPriority::UPRIORITY_UNSPECIFIED => Priority::DataLow,
        }
    }

    fn to_upayload_format(encoding: &Encoding) -> Option<UPayloadFormat> {
        let Ok(value) = encoding.suffix().parse::<i32>() else {
            return None;
        };
        UPayloadFormat::from_i32(value)
    }

    fn uattributes_to_attachment(uattributes: &UAttributes) -> anyhow::Result<AttachmentBuilder> {
        let mut attachment = AttachmentBuilder::new();
        attachment.insert("", &UATTRIBUTE_VERSION.to_le_bytes());
        attachment.insert("", &uattributes.write_to_bytes()?);
        Ok(attachment)
    }

    fn attachment_to_uattributes(attachment: &Attachment) -> anyhow::Result<UAttributes> {
        let mut attachment_iter = attachment.iter();
        if let Some((_, value)) = attachment_iter.next() {
            let version = *value.as_slice().first().ok_or_else(|| {
                let msg = format!("UAttributes version is empty (should be {UATTRIBUTE_VERSION})");
                log::error!("{msg}");
                UStatus::fail_with_code(UCode::INVALID_ARGUMENT, msg)
            })?;
            if version != UATTRIBUTE_VERSION {
                let msg =
                    format!("UAttributes version is {version} (should be {UATTRIBUTE_VERSION})");
                log::error!("{msg}");
                return Err(UStatus::fail_with_code(UCode::INVALID_ARGUMENT, msg).into());
            }
        } else {
            let msg = "Unable to get the UAttributes version".to_string();
            log::error!("{msg}");
            return Err(UStatus::fail_with_code(UCode::INVALID_ARGUMENT, msg).into());
        }
        let uattributes = if let Some((_, value)) = attachment_iter.next() {
            UAttributes::parse_from_bytes(value.as_slice())?
        } else {
            let msg = "Unable to get the UAttributes".to_string();
            log::error!("{msg}");
            return Err(UStatus::fail_with_code(UCode::INVALID_ARGUMENT, msg).into());
        };
        Ok(uattributes)
    }
}

#[cfg(test)]
mod tests {
    use super::*;
    use test_case::test_case;
    use tokio::runtime::Runtime;
    use up_rust::{Number, UAuthority, UEntity, UResource, UUri};

    fn invalid_entity() -> UEntity {
        UEntity {
            name: "default.entity".to_string(),
            ..Default::default()
        }
    }

    #[test_case(valid_authority(), valid_entity(), true; "succeeds with both valid authority and entity")]
    #[test_case(invalid_authority(), valid_entity(), false; "fails for invalid authority")]
    #[test_case(valid_authority(), invalid_entity(), false; "fails for invalid entity")]
    fn test_new_up_client_zenoh(authority: UAuthority, entity: UEntity, expected_result: bool) {
        // Create the runtime
        let rt = Runtime::new().unwrap();
        // Get a handle from this runtime
        let handle = rt.handle();
        let up_client_zenoh =
            handle.block_on(UPClientZenoh::new(Config::default(), authority, entity));
        assert_eq!(up_client_zenoh.is_ok(), expected_result);
    }

    #[test]
    fn test_to_zenoh_key_string() {
        // create uuri for test
        let uuri = UUri {
            entity: Some(UEntity {
                name: "body.access".to_string(),
                version_major: Some(1),
                id: Some(1234),
                ..Default::default()
            })
            .into(),
            resource: Some(UResource {
                name: "door".to_string(),
                instance: Some("front_left".to_string()),
                message: Some("Door".to_string()),
                id: Some(5678),
                ..Default::default()
            })
            .into(),
            ..Default::default()
        };
        assert_eq!(
            UPClientZenoh::to_zenoh_key_string(&uuri).unwrap(),
            String::from("upl/0100162e04d20100")
        );
        // create special uuri for test
        let uuri = UUri {
            authority: Some(UAuthority {
                name: Some("UAuthName".to_string()),
                number: Some(Number::Id(vec![1, 2, 3, 10, 11, 12])),
                ..Default::default()
            })
            .into(),
            ..Default::default()
        };
        assert_eq!(
            UPClientZenoh::to_zenoh_key_string(&uuri).unwrap(),
            String::from("upr/060102030a0b0c/**")
        );
    }

    fn valid_authority() -> UAuthority {
        UAuthority {
            name: Some("UAuthName".to_string()),
            number: Some(Number::Id(vec![1, 2, 3, 10, 11, 12])),
            ..Default::default()
        }
    }

    fn invalid_authority() -> UAuthority {
        UAuthority {
            name: Some("UAuthName".to_string()),
            ..Default::default()
        }
    }

    fn valid_entity() -> UEntity {
        UEntity {
            name: "default.entity".to_string(),
            id: Some(u32::from(rand::random::<u16>())),
            version_major: Some(1),
            version_minor: None,
            ..Default::default()
        }
    }
}<|MERGE_RESOLUTION|>--- conflicted
+++ resolved
@@ -14,7 +14,6 @@
 pub mod rpc;
 pub mod utransport;
 
-use async_std::task::block_on;
 use crossbeam_channel::{bounded, Receiver, Sender};
 use protobuf::{Enum, Message};
 use std::{
@@ -56,9 +55,11 @@
         for _ in 0..thread_num {
             let receiver = cb_receiver.clone();
             thread_pool.push(thread::spawn(move || {
+                // Create a dedicated runtime for the thread
+                let rt = tokio::runtime::Runtime::new().expect("Unable to create runtime");
                 // if cb_sender is released, break the while-loop and stop the thread
                 while let Ok(msg) = receiver.recv() {
-                    block_on(match msg.result {
+                    rt.block_on(match msg.result {
                         Ok(umessage) => msg.listener.on_receive(umessage),
                         Err(status) => msg.listener.on_error(status),
                     });
@@ -106,28 +107,8 @@
     /// # Examples
     ///
     /// ```
-<<<<<<< HEAD
     /// #[tokio::main]
-    /// async fn main() {
-    ///     use up_client_zenoh::UPClientZenoh;
-    ///     use up_rust::{Number, UAuthority, UEntity, UUri};
-    ///     use zenoh::config::Config;
-    ///     let uauthority = UAuthority {
-    ///         name: Some("MyAuthName".to_string()),
-    ///         number: Some(Number::Id(vec![1, 2, 3, 4])),
-    ///         ..Default::default()
-    ///     };
-    ///     let uentity = UEntity {
-    ///         name: "default.entity".to_string(),
-    ///         id: Some(u32::from(rand::random::<u16>())),
-    ///         version_major: Some(1),
-    ///         version_minor: None,
-    ///         ..Default::default()
-    ///     };
-    ///     let upclient = UPClientZenoh::new(Config::default(), uauthority, uentity).await.unwrap();
-    /// # }
-=======
-    /// # async_std::task::block_on(async {
+    /// # async fn main() {
     /// use up_client_zenoh::UPClientZenoh;
     /// use up_rust::{Number, UAuthority, UEntity, UUri};
     /// use zenoh::config::Config;
@@ -146,8 +127,7 @@
     /// let upclient = UPClientZenoh::new(Config::default(), uauthority, uentity)
     ///     .await
     ///     .unwrap();
-    /// # });
->>>>>>> 25a21d82
+    /// # }
     /// ```
     pub async fn new(
         config: Config,
@@ -196,32 +176,8 @@
     /// # Examples
     ///
     /// ```
-<<<<<<< HEAD
     /// #[tokio::main]
-    /// async fn main() {
-    ///     use up_client_zenoh::UPClientZenoh;
-    ///     use up_rust::{Number, UAuthority, UEntity, UriValidator, UUri};
-    ///     use zenoh::config::Config;
-    ///     let uauthority = UAuthority {
-    ///         name: Some("MyAuthName".to_string()),
-    ///         number: Some(Number::Id(vec![1, 2, 3, 4])),
-    ///         ..Default::default()
-    ///     };
-    ///     let uentity = UEntity {
-    ///         name: "default.entity".to_string(),
-    ///         id: Some(u32::from(rand::random::<u16>())),
-    ///         version_major: Some(1),
-    ///         version_minor: None,
-    ///         ..Default::default()
-    ///     };
-    ///     let upclient = UPClientZenoh::new(Config::default(), uauthority, uentity).await.unwrap();
-    ///     let uuri = upclient.get_response_uuri();
-    ///     assert!(UriValidator::is_rpc_response(&uuri));
-    ///     assert_eq!(uuri.authority.unwrap().name.unwrap(), "MyAuthName");
-    ///     assert_eq!(uuri.entity.unwrap().name, "default.entity");
-    /// # }
-=======
-    /// # async_std::task::block_on(async {
+    /// # async fn main() {
     /// use up_client_zenoh::UPClientZenoh;
     /// use up_rust::{Number, UAuthority, UEntity, UUri, UriValidator};
     /// use zenoh::config::Config;
@@ -244,8 +200,7 @@
     /// assert!(UriValidator::is_rpc_response(&uuri));
     /// assert_eq!(uuri.authority.unwrap().name.unwrap(), "MyAuthName");
     /// assert_eq!(uuri.entity.unwrap().name, "default.entity");
-    /// # });
->>>>>>> 25a21d82
+    /// # }
     /// ```
     pub fn get_response_uuri(&self) -> UUri {
         let mut source = self.source_uuri.clone();
